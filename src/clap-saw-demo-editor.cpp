//
// Created by Paul Walker on 6/10/22.
//

#include "clap-saw-demo-editor.h"
#include "clap-saw-demo.h"
#include <vstgui/lib/vstguiinit.h>
#include "vstgui/lib/finally.h"

#if IS_LINUX
#include "vstgui/lib/platform/platform_x11.h"
#include "vstgui/lib/platform/linux/x11platform.h"
#include <map>
#include "linux-vstgui-adapter.h"
#endif

#if IS_WIN
#include <Windows.h>
#endif

namespace sst::clap_saw_demo
{
/*
 * Part one of this implementation is the plugin adapters which allow a GUI to attach.
 * These are the ClapSawDemo methods. First up: Which windowing API do we support.
 * Pretty obviously, mac supports cocoa, windows supports win32, and linux supports
 * X11.
 */
bool ClapSawDemo::guiIsApiSupported(const char *api, bool isFloating) noexcept
{
    if (isFloating)
        return false;
#if IS_MAC
    if (strcmp(api, CLAP_WINDOW_API_COCOA) == 0)
        return true;
#endif

#if IS_WIN
    if (strcmp(api, CLAP_WINDOW_API_WIN32) == 0)
        return true;
#endif

#if IS_LINUX
    if (strcmp(api, CLAP_WINDOW_API_X11) == 0)
        return true;
#endif

    return false;
}

/*
 * GUICreate gets called when the host requests the plugin create its editor with
 * a given API. We ignore the API and isFloating here, because we handled them
 * above and assume our host follows the protocol that it only calls us with
 * values which are supported.
 *
 * The important thing from a VSTGUI perspective here is that we have to initialize
 * the VSTGUI static data structures. On Mac and Windows, this is an easy call and
 * we can use the VSTGUI::finally mechanism to clean up. On Linux there is a more
 * complicated global event loop to merge which, thanks to the way VSTGUI structures
 * their event loops, is a touch more awkward. As such the linux code is all in a different
 * cpp file for individual documentation (Please see the README for any linux disclaimers
 * and most recent status).
 */
bool ClapSawDemo::guiCreate(const char *api, bool isFloating) noexcept
{
    _DBGMARK;
    static bool everInit{false};
    if (!everInit)
    {
#if IS_MAC
        VSTGUI::init(CFBundleGetMainBundle());
#endif
#if IS_WIN
        VSTGUI::init(GetModuleHandle(nullptr));
#endif

        // This proves unreliable
        static auto cleanup = VSTGUI::finally(
            []()
            {
                _DBGCOUT << "Exiting VSTGUI" << std::endl;
                // VSTGUI::exit();
                _DBGCOUT << "VSTGUI Exit done" << std::endl;
            });

        everInit = true;
    }

#if IS_LINUX
    addLinuxVSTGUIPlugin(this);
#endif
    editor =
        new ClapSawDemoEditor(toUiQ, fromUiQ, dataCopyForUI, [this]() { editorParamsFlush(); });

    return editor != nullptr;
}

/*
 * guiDestroy destroys the editor object and returns it to the
 * nullptr sentinel, to stop ::process sending events to the ui.
 */
void ClapSawDemo::guiDestroy() noexcept
{
    _DBGMARK;

    // We need to split this because of linux
    editor->haltIdleTimer();

#if !IS_LINUX
    // Oh linux is still giving me lifecycle problems... get back to this
    editor->getFrame()->close();
#endif

#if IS_LINUX
    removeLinuxVSTGUIPlugin(this);
#endif

    if (editor)
    {
        auto frame = editor->getFrame();
        if (frame)
        {
            frame->close();
        }
        delete editor;
    }
    editor = nullptr;
}

/*
 * guiSetParent is the core API for a clap HOST which has a window to
 * reparent the editor to that host managed window. It sends a
 * `const clap_window *window` data structure which contains a union of
 * platform specific window pointers.
 *
 * VSTGUI handles reparenting through `VSTGUI::CFrame::open` which consumes
 * a pointer to a native window. This makes adapting easy. Our editor object
 * owns a `CFrame` as its base window, and setParent opens it with the new
 * parent platform specific item handed to it.
 */
bool ClapSawDemo::guiSetParent(const clap_window *window) noexcept
{
#if IS_MAC
    editor->getFrame()->open(window->cocoa);
#endif
#if IS_LINUX
    editor->getFrame()->open((void *)(window->x11));
#endif
#if IS_WIN
    editor->getFrame()->open(window->win32);
#endif

    // Once we are reparented, we can set up our UI
    editor->setupUI();

    if (dataCopyForUI.isProcessing)
    {
        // and ask the engine to refresh from the processing thread
        refreshUIValues = true;
    }
    else
    {
        // Pull the parameters on the main thread
        for (const auto &[k, v] : paramToValue)
        {
            auto r = ToUI();
            r.type = ToUI::PARAM_VALUE;
            r.id = k;
            r.value = *v;
            toUiQ.try_enqueue(r);
        }
    }
    // And we are done!
    return true;
}

bool ClapSawDemo::guiSetScale(double scale) noexcept
{
    assert(editor);
    _DBGCOUT << _D(scale) << std::endl;
    editor->setScale(scale);
    return true;
}

/*
 * Sizing is described in the gui extension, but this implementation
 * means that if the host drags to resize, we accept its size and resize our frame
 */
bool ClapSawDemo::guiSetSize(uint32_t width, uint32_t height) noexcept
{
    assert(editor);
    _DBGCOUT << _D(width) << _D(height) << std::endl;
    editor->getFrame()->setSize(width, height);
    editor->resize();
    editor->getFrame()->invalid();
    return true;
}

bool ClapSawDemo::guiGetSize(uint32_t *width, uint32_t *height) noexcept
{
    assert(editor);
    *width = editor->sc(GUI_DEFAULT_W);
    *height = editor->sc(GUI_DEFAULT_H);
    return true;
}


bool ClapSawDemo::guiAdjustSize(uint32_t *width, uint32_t *height) noexcept
{
    assert(editor);
    // If I wanted to I could apply a constraint here, but I choose not to.
    return true;
}

/*
 * Part TWO of this example is actually writing a VSTGUI UI
 *
 * Surge used to be all VSTGUI but we ported to JUCE. Doing that meant my
 * VSTGUI is a bit rusty. Also I'm not a designer. But really the only thing
 * here which is even mildly unexpected is how events go from the editor back to the engine
 * and from the engine to the UI using the thread safe queues, which our editor is
 * constructed with references to.
 */

/*
 * This is a throwaway component which just makes the background. The only interesting
 * thing here is that it consumes the polycount and processing state to draw differently
 * (show the count and thicken the signal lines with poly count and draw an off / off
 * green red blob for isProcessing).
 */
struct ClapSawDemoBackground : public VSTGUI::CView
{
    explicit ClapSawDemoBackground(const VSTGUI::CRect &s) : VSTGUI::CView(s) {}

    void draw(VSTGUI::CDrawContext *dc) override;
    int polyCount{0};
    bool isProcessing{false};
    double uiScale{1.0};
};

ClapSawDemoEditor::ClapSawDemoEditor(ClapSawDemo::SynthToUI_Queue_t &i,
                                     ClapSawDemo::UIToSynth_Queue_t &o,
                                     const ClapSawDemo::DataCopyForUI &d, std::function<void()> pf)
    : inbound(i), outbound(o), synthData(d), paramRequestFlush(std::move(pf))
{
    frame = new VSTGUI::CFrame(
        VSTGUI::CRect(0, 0, ClapSawDemo::GUI_DEFAULT_W, ClapSawDemo::GUI_DEFAULT_H), this);
    frame->setBackgroundColor(VSTGUI::CColor(0x30, 0x30, 0x80));
    frame->remember();
}

// Create and add our UI objects with a callback tag. Completely standard VSTGUI
void ClapSawDemoEditor::setupUI()
{
<<<<<<< HEAD
    _DBGMARK;

    auto scaleFont = [this](VSTGUI::CFontRef font)
    {
        font->setSize(font->getSize() * uiScale);
        return font;
    };
    scaleFont(VSTGUI::kNormalFont);
    scaleFont(VSTGUI::kNormalFontVeryBig);
    scaleFont(VSTGUI::kNormalFontSmall);
    scaleFont(VSTGUI::kNormalFontSmaller);

    // Resize as we should now have our scale
    frame->setSize(sc(ClapSawDemo::GUI_DEFAULT_W), sc(ClapSawDemo::GUI_DEFAULT_H));
    frame->invalid();

=======
>>>>>>> 72d8a5e4
    backgroundRender = new ClapSawDemoBackground(
        VSTGUI::CRect(0, 0, getFrame()->getWidth(), getFrame()->getHeight()));
    backgroundRender->uiScale = uiScale;
    frame->addView(backgroundRender);


    auto l = new VSTGUI::CTextLabel(VSTGUI::CRect(0, 0, getFrame()->getWidth(), sc(40)),
                                    "Clap Saw Synth Demo");
    l->setTransparency(true);
    l->setFont(VSTGUI::kNormalFontVeryBig);
    l->setHoriAlign(VSTGUI::CHoriTxtAlign::kCenterText);
    topLabel = l;
    frame->addView(topLabel);

    l = new VSTGUI::CTextLabel(
        VSTGUI::CRect(VSTGUI::CPoint(0, sc(40)), VSTGUI::CPoint(getFrame()->getWidth(), sc(20))),
        "poly=0");
    l->setTransparency(true);
    l->setFont(VSTGUI::kNormalFont);
    l->setHoriAlign(VSTGUI::CHoriTxtAlign::kCenterText);
    statusLabel = l;
    frame->addView(statusLabel);

    l = new VSTGUI::CTextLabel(VSTGUI::CRect(VSTGUI::CPoint(0, getFrame()->getHeight() - sc(40)),
                                             VSTGUI::CPoint(getFrame()->getWidth(), sc(20))),
                               "https://github.com/surge-synthesizer/clap-saw-demo");
    l->setTransparency(true);
    l->setFont(VSTGUI::kNormalFontSmall);
    l->setHoriAlign(VSTGUI::CHoriTxtAlign::kCenterText);
    repoLabel = l;
    frame->addView(repoLabel);

    auto sl = std::string("MIT License; CLAP v.") + std::to_string(CLAP_VERSION_MAJOR) + "." +
              std::to_string(CLAP_VERSION_MINOR) + "." + std::to_string(CLAP_VERSION_REVISION);
    l = new VSTGUI::CTextLabel(VSTGUI::CRect(VSTGUI::CPoint(0, getFrame()->getHeight() - sc(20)),
                                             VSTGUI::CPoint(getFrame()->getWidth(), sc(20))),
                               sl.c_str());
    l->setTransparency(true);
    l->setFont(VSTGUI::kNormalFontSmaller);
    l->setHoriAlign(VSTGUI::CHoriTxtAlign::kCenterText);
    bottomLabel = l;
    frame->addView(bottomLabel);

    auto mkSliderWithLabel = [this](int x, int y, int tag, const std::string &label)
    {
        auto q = new VSTGUI::CSlider(VSTGUI::CRect(VSTGUI::CPoint(sc(x), sc(y)),
                                                   VSTGUI::CPoint(sc(25), sc(150))),
                                     this, tag, 0, sc(150), nullptr, nullptr);
        q->setMin(0);
        q->setMax(1);
        q->setDrawStyle(VSTGUI::CSlider::kDrawFrame | VSTGUI::CSlider::kDrawValue |
                        VSTGUI::CSlider::kDrawBack);
        q->setStyle(VSTGUI::CSlider::kVertical | VSTGUI::CSlider::kBottom);
        frame->addView(q);

        auto l = new VSTGUI::CTextLabel(
            VSTGUI::CRect(VSTGUI::CPoint(sc(x) - sc(10), sc(y) + sc(155)),
                          VSTGUI::CPoint(sc(45), sc(15))));
        l->setText(label.c_str());
        l->setFont(VSTGUI::kNormalFont);

        frame->addView(l);
        return q;
    };

    auto oscRow = 70, aegRow = 70 + 150 + 80, endRow = 160;
    oscUnison = mkSliderWithLabel(10, oscRow, tags::unict, "Uni Ct");
    paramIdToCControl[ClapSawDemo::pmUnisonCount] = oscUnison;

    oscSpread = mkSliderWithLabel(70, oscRow, tags::unisp, "Spread");
    paramIdToCControl[ClapSawDemo::pmUnisonSpread] = oscSpread;

    oscDetune = mkSliderWithLabel(130, oscRow, tags::oscdetune, "Detune");
    oscDetune->setMin(-1);
    oscDetune->setDrawStyle(oscDetune->getDrawStyle() | VSTGUI::CSlider::kDrawValueFromCenter |
                            VSTGUI::CSlider::kDrawInverted);
    paramIdToCControl[ClapSawDemo::pmOscDetune] = oscDetune;

    ampAttack = mkSliderWithLabel(10, aegRow, tags::env_a, "Attack");
    paramIdToCControl[ClapSawDemo::pmAmpAttack] = ampAttack;

    ampRelease = mkSliderWithLabel(70, aegRow, tags::env_r, "Release");
    paramIdToCControl[ClapSawDemo::pmAmpRelease] = ampRelease;

    preFilterVCA = mkSliderWithLabel(210, endRow, tags::vca, "VCA");
    paramIdToCControl[ClapSawDemo::pmPreFilterVCA] = preFilterVCA;

    filtCutoff = mkSliderWithLabel(290, endRow, tags::cutoff, "Cutoff");
    paramIdToCControl[ClapSawDemo::pmCutoff] = filtCutoff;

    filtRes = mkSliderWithLabel(350, endRow, tags::resonance, "Res");
    paramIdToCControl[ClapSawDemo::pmResonance] = filtRes;

    idleTimer = new VSTGUI::CVSTGUITimer([this](VSTGUI::CVSTGUITimer *) { this->idle(); }, 33);
    idleTimer->remember();
}

ClapSawDemoEditor::~ClapSawDemoEditor()
{
    _DBGMARK;
    frame->forget();
    frame = nullptr;
}

void ClapSawDemoEditor::haltIdleTimer()
{
    _DBGCOUT << "Stopping idle timer" << std::endl;
    idleTimer->stop();
    idleTimer->forget();
    idleTimer = nullptr;
}
// We add this resize method and call it from setSize to scale the background and recenter labels
void ClapSawDemoEditor::resize()
{
    auto w = getFrame()->getWidth();
    auto h = getFrame()->getHeight();
    backgroundRender->setViewSize(VSTGUI::CRect(0, 0, w, h));
    backgroundRender->invalid();

    topLabel->setViewSize(VSTGUI::CRect(0, 0, w, sc(40)));
    topLabel->invalid();

    statusLabel->setViewSize(VSTGUI::CRect(VSTGUI::CPoint(0, sc(40)), VSTGUI::CPoint(w, sc(20))));
    statusLabel->invalid();
    repoLabel->setViewSize(VSTGUI::CRect(VSTGUI::CPoint(0, h - sc(40)), VSTGUI::CPoint(w, sc(20))));
    repoLabel->invalid();
    bottomLabel->setViewSize(VSTGUI::CRect(VSTGUI::CPoint(0, h - sc(20)), VSTGUI::CPoint(w, sc(20))));
    bottomLabel->invalid();
}

/*
 * A tiny little utility mapping between our VSTGUI control tags and
 * our synth parameters. These *could* be the same but having them different
 * makes sure I don't assume they are the same.
 */
uint32_t ClapSawDemoEditor::paramIdFromTag(int32_t tag)
{
    switch ((ClapSawDemoEditor::tags)tag)
    {
    case tags::env_r:
        return ClapSawDemo::pmAmpRelease;
    case tags::unict:
        return ClapSawDemo::pmUnisonCount;
    case tags::unisp:
        return ClapSawDemo::pmUnisonSpread;
    case tags::env_a:
        return ClapSawDemo::pmAmpAttack;
    case tags::vca:
        return ClapSawDemo::pmPreFilterVCA;
    case tags::cutoff:
        return ClapSawDemo::pmCutoff;
    case tags::resonance:
        return ClapSawDemo::pmResonance;
    case tags::oscdetune:
        return ClapSawDemo::pmOscDetune;
    }
    assert(false);
    return 0;
}

/*
 * The primary thing valueChanged needs to do is
 *
 * 1; Scale our VSTGUI 0..1 or -1..1 values to the right scale and
 * 2: Send an outbound queue event to the lock free ui -> engine queue with
 *    the info.
 */
void ClapSawDemoEditor::valueChanged(VSTGUI::CControl *c)
{
    auto t = (tags)c->getTag();
    auto q = ClapSawDemo::FromUI();
    q.id = paramIdFromTag(t);
    q.type = ClapSawDemo::FromUI::MType::ADJUST_VALUE;
    auto send = true;
    switch (t)
    {
        // 0..1
    case tags::resonance:
    case tags::vca:
    case tags::env_a:
    case tags::env_r:
    {
        q.value = c->getValue();
        break;
    }
    case tags::unisp:
    {
        q.value = c->getValue() * 100.0;
        break;
    }
    case tags::oscdetune:
    {
        q.value = c->getValue() * 200.0;
        break;
    }
    case tags::unict:
    {
        q.value = c->getValue() * SawDemoVoice::max_uni;
        break;
    }
    case tags::cutoff:
    {
        q.value = c->getValue() * 126 + 1;
    }
    }
    if (send)
    {
        outbound.try_enqueue(q);
        paramRequestFlush();
    }
}

/*
 * Similarly, beginEdit / endEdit need to map the gui tag to a param id and then
 * enqueue an outbound event.
 */
void ClapSawDemoEditor::beginEdit(int32_t tag)
{
    auto q = ClapSawDemo::FromUI();
    q.id = paramIdFromTag(tag);
    q.type = ClapSawDemo::FromUI::MType::BEGIN_EDIT;
    outbound.try_enqueue(q);
    paramRequestFlush();
}
void ClapSawDemoEditor::endEdit(int32_t tag)
{
    auto q = ClapSawDemo::FromUI();
    q.id = paramIdFromTag(tag);
    q.type = ClapSawDemo::FromUI::MType::END_EDIT;
    outbound.try_enqueue(q);
    paramRequestFlush();
}

/*
 * The ::idle method polls the inbound queue and value-based data structure,
 * responds by rescaling values and setting them on UI elements, and then invalidates
 * the appropriate UI control.
 */
void ClapSawDemoEditor::idle()
{
    ClapSawDemo::ToUI r;
    while (inbound.try_dequeue(r))
    {
        if (r.type == ClapSawDemo::ToUI::MType::PARAM_VALUE)
        {
            auto q = paramIdToCControl.find(r.id);

            if (q != paramIdToCControl.end())
            {
                auto cc = q->second;
                auto val = r.value;

                switch (r.id)
                {
                case ClapSawDemo::pmUnisonSpread:
                    val = val / 100.0;
                    break;
                case ClapSawDemo::pmOscDetune:
                    val = val / 200.0;
                    break;
                case ClapSawDemo::pmUnisonCount:
                    val = val / SawDemoVoice::max_uni;
                    break;
                case ClapSawDemo::pmCutoff:
                    val = (val - 1) / 126.0;
                    break;

                default:
                    break;
                }
                cc->setValue(val);
                cc->invalid();
            }
        }
    }

    if (synthData.updateCount != lastDataUpdate)
    {
        lastDataUpdate = synthData.updateCount;

        auto sl = std::string("poly=") + std::to_string(synthData.polyphony);
        statusLabel->setText(sl.c_str());
        statusLabel->invalid();
        backgroundRender->polyCount = synthData.polyphony;
        backgroundRender->isProcessing = synthData.isProcessing;
        backgroundRender->invalid();
    }
}
void ClapSawDemoEditor::setScale(double scale)
{
    if (scale>0)
    {
        uiScale = scale;
    }
}

// Small irrelevant detail of how we draw the background
void ClapSawDemoBackground::draw(VSTGUI::CDrawContext *dc)
{
    auto sc = [this](double i)
    {
        return double(i * uiScale);
    };

    auto r = VSTGUI::CRect(0, 0, getWidth(), getHeight());
    dc->setFillColor(VSTGUI::CColor(0x20, 0x20, 0x50));
    dc->drawRect(r, VSTGUI::kDrawFilled);

    auto t = VSTGUI::CRect(0, 0, getWidth(), sc(60));
    dc->setFillColor(VSTGUI::CColor(0x40, 0x40, 0x90));
    dc->drawRect(t, VSTGUI::kDrawFilled);

    auto b = VSTGUI::CRect(VSTGUI::CPoint(0, getHeight() - sc(40)),
                           VSTGUI::CPoint(getWidth(), sc(40)));
    dc->setFillColor(VSTGUI::CColor(0x40, 0x40, 0x90));
    dc->drawRect(b, VSTGUI::kDrawFilled);

    if (polyCount == 0)
    {
        dc->setFrameColor(VSTGUI::CColor(0x80, 0x80, 0xA0));
        dc->setLineWidth(sc(1));
    }
    else
    {
        auto add = std::clamp(polyCount * 5, 0, 0x40);
        dc->setFrameColor(VSTGUI::CColor(0xAF + add, 0xAF + add, 0xAF + add));
        dc->setLineWidth(sc(2 + polyCount / 5.0));
    }

    dc->drawLine(VSTGUI::CPoint(sc(160), sc(90)), VSTGUI::CPoint(sc(222), sc(90)));
    dc->drawLine(VSTGUI::CPoint(sc(222), sc(90)), VSTGUI::CPoint(sc(222), sc(150)));
    dc->drawLine(VSTGUI::CPoint(sc(100), sc(400)), VSTGUI::CPoint(sc(222), sc(400)));
    dc->drawLine(VSTGUI::CPoint(sc(222), sc(400)), VSTGUI::CPoint(sc(222), sc(340)));
    dc->drawLine(VSTGUI::CPoint(sc(240), sc(235)), VSTGUI::CPoint(sc(285), sc(235)));

    if (isProcessing)
    {
        dc->setFillColor(VSTGUI::CColor(0x60, 0xA0, 0x60));
        dc->setFrameColor(VSTGUI::CColor(0xAF, 0xFF, 0xAF));
    }
    else
    {
        dc->setFillColor(VSTGUI::CColor(0xA0, 0x60, 0x60));
        dc->setFrameColor(VSTGUI::CColor(0xFF, 0xAF, 0xAF));
    }
    dc->setLineWidth(sc(1));
    dc->drawEllipse(VSTGUI::CRect(VSTGUI::CPoint(sc(10), sc(10)), VSTGUI::CPoint(sc(15), sc(15))),
                    VSTGUI::kDrawFilledAndStroked);
}

} // namespace sst::clap_saw_demo<|MERGE_RESOLUTION|>--- conflicted
+++ resolved
@@ -80,7 +80,7 @@
             []()
             {
                 _DBGCOUT << "Exiting VSTGUI" << std::endl;
-                // VSTGUI::exit();
+                VSTGUI::exit();
                 _DBGCOUT << "VSTGUI Exit done" << std::endl;
             });
 
@@ -253,9 +253,6 @@
 // Create and add our UI objects with a callback tag. Completely standard VSTGUI
 void ClapSawDemoEditor::setupUI()
 {
-<<<<<<< HEAD
-    _DBGMARK;
-
     auto scaleFont = [this](VSTGUI::CFontRef font)
     {
         font->setSize(font->getSize() * uiScale);
@@ -270,8 +267,6 @@
     frame->setSize(sc(ClapSawDemo::GUI_DEFAULT_W), sc(ClapSawDemo::GUI_DEFAULT_H));
     frame->invalid();
 
-=======
->>>>>>> 72d8a5e4
     backgroundRender = new ClapSawDemoBackground(
         VSTGUI::CRect(0, 0, getFrame()->getWidth(), getFrame()->getHeight()));
     backgroundRender->uiScale = uiScale;
